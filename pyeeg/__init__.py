--- conflicted
+++ resolved
@@ -580,23 +580,6 @@
     N = len(X)
 
     Em = embed_seq(X, 1, M)
-<<<<<<< HEAD
-    Emp = embed_seq(X, 1, M + 1)
-
-    Cm, Cmp = numpy.zeros(N - M - 1) + 1e-100, numpy.zeros(N - M - 1) + 1e-100
-    # in case there is 0 after counting. Log(0) is undefined.
-
-    for i in xrange(0, N - M):
-        for j in xrange(i + 1, N - M):  # no self-match
-            # if max(abs(Em[i]-Em[j])) <= R:  # v 0.01_b_r1
-            if in_range(Em[i], Em[j], R):
-                Cm[i] += 1
-                # if max(abs(Emp[i] - Emp[j])) <= R: # v 0.01_b_r1
-                if abs(Emp[i][-1] - Emp[j][-1]) <= R:  # check last one
-                    Cmp[i] += 1
-
-    Samp_En = numpy.log(sum(Cm) / sum(Cmp))
-=======
     A = numpy.tile(Em, (len(Em), 1, 1))
     B = numpy.transpose(A, [1, 0, 2])
     D = numpy.abs(A - B) #  D[i,j,k] = |Em[i][k] - Em[j][k]|
@@ -616,7 +599,6 @@
 
     # Avoid taking log(0)
     Samp_En = numpy.log(np.sum(Cm + 1e-100) / np.sum(Cmp + 1e-100))
->>>>>>> 368f3cfa
 
     return Samp_En
 
